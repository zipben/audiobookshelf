--- conflicted
+++ resolved
@@ -53,16 +53,9 @@
         </div>
       </div>
       <!-- Item list header -->
-<<<<<<< HEAD
       <div v-else class="w-full flex items-center pb-4 border-b border-white/10">
-        <p class="text-lg">{{ items.length }} item{{ items.length === 1 ? '' : 's' }}</p>
-        <p v-if="ignoredFiles.length" class="text-lg">&nbsp;|&nbsp;{{ ignoredFiles.length }} file{{ ignoredFiles.length === 1 ? '' : 's' }} ignored</p>
+        <p class="text-lg lowercase">{{ items.length === 1 ? `1 ${$strings.LabelItem}` : $getString('LabelXItems', [items.length]) }}</p>
         <div class="grow" />
-=======
-      <div v-else class="w-full flex items-center pb-4 border-b border-white border-opacity-10">
-        <p class="text-lg lowercase">{{ items.length === 1 ? `1 ${$strings.LabelItem}` : $getString('LabelXItems', [items.length]) }}</p>
-        <div class="flex-grow" />
->>>>>>> 973bd221
         <ui-btn :disabled="processing" small @click="reset">{{ $strings.ButtonReset }}</ui-btn>
       </div>
 

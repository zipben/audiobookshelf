--- conflicted
+++ resolved
@@ -19,11 +19,7 @@
         </div>
 
         <!-- Cover Image -->
-<<<<<<< HEAD
-        <img cy-id="coverImage" v-if="libraryItem" ref="cover" :src="bookCoverSrc" class="relative w-full h-full transition-opacity duration-300" :class="showCoverBg ? 'object-contain' : 'object-fill'" @load="imageLoaded" :style="{ opacity: imageReady ? 1 : 0 }" />
-=======
-        <img cy-id="coverImage" v-show="libraryItem" :alt="`${displayTitle}, ${$strings.LabelCover}`" ref="cover" aria-hidden="true" :src="bookCoverSrc" class="relative w-full h-full transition-opacity duration-300" :class="showCoverBg ? 'object-contain' : 'object-fill'" @load="imageLoaded" :style="{ opacity: imageReady ? 1 : 0 }" />
->>>>>>> 0099ae63
+        <img cy-id="coverImage" v-if="libraryItem" :alt="`${displayTitle}, ${$strings.LabelCover}`" ref="cover" aria-hidden="true" :src="bookCoverSrc" class="relative w-full h-full transition-opacity duration-300" :class="showCoverBg ? 'object-contain' : 'object-fill'" @load="imageLoaded" :style="{ opacity: imageReady ? 1 : 0 }" />
 
         <!-- Placeholder Cover Title & Author -->
         <div cy-id="placeholderTitle" v-if="!hasCover" class="absolute top-0 left-0 right-0 bottom-0 w-full h-full flex items-center justify-center" :style="{ padding: placeholderCoverPadding + 'em' }">
